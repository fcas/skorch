--- conflicted
+++ resolved
@@ -383,9 +383,6 @@
         score_after = accuracy_score(y, net_new.predict(X))
         assert np.isclose(score_after, score_before)
 
-<<<<<<< HEAD
-    def train_pickleable_cuda_net(self, net_pickleable, data):
-=======
     def test_pickle_save_load_device_is_none(self, net_pickleable):
         # It is legal to set device=None, but in that case we cannot know what
         # device was meant, so we should fall back to CPU.
@@ -402,8 +399,7 @@
         params = net_loaded.get_all_learnable_params()
         assert all(param.device.type == 'cpu' for _, param in params)
 
-    def train_picklable_cuda_net(self, net_pickleable, data):
->>>>>>> ef23ce4f
+    def train_pickleable_cuda_net(self, net_pickleable, data):
         X, y = data
         w = torch.FloatTensor([1.] * int(y.max() + 1)).to('cuda')
 
